import logging
from contextlib import nullcontext
from functools import partial
from typing import Any, Callable, Dict, MutableMapping, Optional, Tuple, Union

import torch
from torch import nn
from torch.distributed.algorithms._checkpoint.checkpoint_wrapper import (
    CheckpointImpl,
    apply_activation_checkpointing,
    checkpoint_wrapper,
)
from torch.distributed.distributed_c10d import ProcessGroup
from torch.distributed.fsdp import FullyShardedDataParallel as FSDP
from torch.distributed.fsdp import MixedPrecision, ShardingStrategy

from fms import distributed
from fms.distributed.strategy import (
    TensorParallelStrategy,
    UniformModelParallelStrategy,
)
from fms.modules import UninitializedModule
<<<<<<< HEAD
from fms.utils import serialization
=======
from fms.modules.linear import UninitializedLinear, get_linear
from fms.utils import fusion, gptq, serialization
>>>>>>> 32c54f6f


logger = logging.getLogger(__name__)

__models: MutableMapping[str, MutableMapping[str, Callable[[], nn.Module]]] = {}


def register_model(architecture: str, variant: str, factory: Callable[[], nn.Module]):
    """
    Registers a model variant to be made available in the registration API.
    Args:
    architecture: The name of the model architecture, e.g. 'llama'
    variant: A reference for a particular configuration of the architecture,
        e.g. '7b'
    factory: A callable that constructs an instance of the model variant.
    """
    variants: MutableMapping[str, Callable[[], nn.Module]] = {}
    if architecture in __models:
        variants = __models[architecture]
    if variant in variants:
        raise KeyError(
            f"Variant {variant} already registered for architecture {architecture}"
        )
    variants[variant] = factory
    __models[architecture] = variants


def list_models():
    """
    Lists registered model architectures.
    """
    return list(__models.keys())


def list_variants(architecture: str):
    """
    Lists available variants (configurations) of a model architecture.
    E.g. `models.list_variants('llama')` -> ['micro', '7b', '13b', '70b']
    Args:
    architecture: one of the registered architectures returned by `list_models()`.
    """
    if architecture not in __models:
        raise KeyError(
            f"{architecture} is not registered. See `models.list_models()` for available architectures"
        )
    return list(__models[architecture].keys())


def __maybe_infer_model_variant(
    architecture: str,
    variant: Optional[str],
    model_path: Optional[str],
    source: Optional[str],
    **kwargs,
) -> Tuple[str, str, Optional[str], Optional[str], Dict[str, Any]]:
    """Infer the model variant configuration from different sources, currently only supported sources are hf"""
    extra_kwargs = kwargs

    if architecture in ("hf_pretrained", "hf_configured"):
        from fms.models.hf.utils import _infer_model_configuration  # type: ignore

        is_hf_pretrained = architecture == "hf_pretrained"
        is_hf_configured = architecture == "hf_configured"

        if is_hf_pretrained:
            if ((variant is None) == (model_path is None)) or source is not None:
                raise ValueError(
                    f"""
                    architecture="hf_pretrained" implies one of two things:
                    1. if variant is defined, model config and weights will be downloaded if not present, then extracted from hf cache, and finally loaded into the model, therefore model_path should not be set.
                    2. if model_path is defined, model config and weights will be loaded from model_path, therefore variant should not be set.
                    In both cases, source should not be set.
                    Your values are: variant - {variant}; model_path - {model_path}; source - {source}
                    """
                )
        if is_hf_configured and variant is None:
            raise ValueError(
                """architecture="hf_configured" implies model config is loaded from variant, therefore it should be set"""
            )

        model_path_or_variant = ""
        if is_hf_pretrained:
            if variant is None:
                model_path_or_variant = model_path  # type: ignore[assignment]
            else:
                model_path_or_variant = variant
        elif is_hf_configured and variant is not None:
            model_path_or_variant = variant

        logger.info(f"inferring model configuration from {model_path_or_variant}")

        extra_kwargs = _infer_model_configuration(
            model_path_or_variant,
            download_weights=is_hf_pretrained and variant is not None,  # type: ignore[arg-type]
        )
        architecture = extra_kwargs.pop("architecture")
        variant = extra_kwargs.pop("variant")

        if is_hf_pretrained:
            model_path = (
                model_path if model_path is not None else extra_kwargs.pop("model_path")
            )
            source = "hf"
            for kwarg in kwargs:
                if kwarg in extra_kwargs:
                    logger.warning(
                        f"ignoring {kwarg} as the pretrained model config overrides it"
                    )
                else:
                    extra_kwargs[kwarg] = kwargs[kwarg]
        else:
            extra_kwargs = {**extra_kwargs, **kwargs}

    if architecture is None or variant is None:
        raise ValueError("Architecture and variant inference for get_model failed!")

    return architecture, variant, model_path, source, extra_kwargs


def _get_model_instance(
    architecture: str,
    variant: str,
    *,
    dtype: Optional[torch.dtype] = None,
    device: Optional[torch.device] = None,
    extra_args: dict = {},
) -> nn.Module:
    """
    Gets a model by name and variant, e.g. `models.get_model('llama', '7b')`
    Does not load weights.
    See public API `models.get_model()`
    Args:
    architecture: one of the architectures from list_models(). E.g. llama.
    variant: one of the variants from list_variants(architecture). E.g. '7b'
    extra_args: kwargs to be passed to the model factory.
    """
    if architecture not in __models:
        raise KeyError(
            f"{architecture} is not registered. See `models.list_models()` for available architectures"
        )
    if variant not in __models[architecture]:
        raise KeyError(
            f'{variant} is not a registered variant of {architecture}. See `models.list_variants("{architecture}")` for available variants.'
        )

    model_factory = __models[architecture][variant]

    orig = torch.get_default_dtype()

    try:
        if dtype is not None:
            torch.set_default_dtype(dtype)
        device_ctx: Union[torch.device, nullcontext] = (
            device if device is not None else nullcontext()
        )
        with device_ctx:
            model = model_factory(**extra_args)
        torch.set_default_dtype(orig)
        return model
    finally:
        torch.set_default_dtype(orig)


def _guess_num_layers(state_dict):
    """
    This function attempts to guess the number of "layers" in a state_dict by
    looking for lists of sub modules. This can be used to setup model-parallel
    when we don't yet have a model instance.
    """
    if state_dict is None or len(state_dict) == 0:
        raise ValueError(
            "Use model parallel with pre-trained models that have a state dict"
        )

    layers = set()
    import re

    for key in state_dict.keys():
        # when there's a list of layers, layers have numeric IDs in the key
        layerid = re.sub("[^.]*\\.([0-9]+)\\..*", "\\1", key)
        if layerid != key:
            layers.add(layerid)
    return len(layers)


def _class_hierarchy(clz):
    if clz is object:
        return {clz}
    bases = clz.__bases__
    all = [_class_hierarchy(c) for c in bases]
    result = {clz}
    for classes in all:
        result = result | classes
    return result


def _fsdp_autowrap_policy(module: nn.Module, recurse: bool, nonwrapped_numel: int):
    if recurse:
        return True
    classes = _class_hierarchy(module.__class__)
    for clz in classes:
        name = str(clz).lower()
        if ("layer" in name or "block" in name) and "layernorm" not in name:
            return True
    return False


def _activation_checkpoint_check_fn(layer):
    for name in layer.__class__.__bases__:
        name = str(name).lower()
        if "block" in name or "layer" in name:
            return True
    return False


def _fsdp_wrap(
    model: nn.Module,
    distributed_strategy: Optional[str],
    device: torch.device,
    rank0: bool,
) -> nn.Module:
    # initializes parameters that are on meta devices
    def init_fn(x: nn.Module):
        if not rank0:
            return x.to_empty(device=device, recurse=False)
        else:
            return x

    # TODO: enable other policies
    mp_policy = MixedPrecision(
        param_dtype=torch.bfloat16,
        reduce_dtype=torch.bfloat16,
        buffer_dtype=torch.bfloat16,
    )

    if distributed_strategy == "fsdp":
        dp_strategy = ShardingStrategy.FULL_SHARD
    elif distributed_strategy == "hsdp":
        dp_strategy = ShardingStrategy.HYBRID_SHARD
    elif distributed_strategy == "ddp":
        dp_strategy = ShardingStrategy.NO_SHARD
    else:
        raise KeyError("distributed strategy should be one of fsdp, dpp, or hsdp")

    model = FSDP(
        model,
        param_init_fn=init_fn,
        sync_module_states=True,
        device_id=device.index,
        limit_all_gathers=True,
        auto_wrap_policy=_fsdp_autowrap_policy,
        mixed_precision=mp_policy,
        sharding_strategy=dp_strategy,
    )

    wrapper_fn = partial(
        checkpoint_wrapper, checkpoint_impl=CheckpointImpl.NO_REENTRANT
    )
    apply_activation_checkpointing(
        model,
        checkpoint_wrapper_fn=wrapper_fn,
        check_fn=_activation_checkpoint_check_fn,
    )

    return model


def _is_dp(distributed_strategy):
    return distributed_strategy in {"fsdp", "hsdp", "ddp"}


def get_model(
    architecture: str,
    variant: Optional[str] = None,
    model_path: Optional[str] = None,
    source: Optional[str] = None,
    device_type: str = "cpu",
    data_type: Optional[Union[str, torch.dtype]] = None,
    distributed_strategy: Optional[str] = None,
    checkpoint_sharding: Optional[str] = None,
    group: Optional[ProcessGroup] = None,
    **kwargs,
):
    """
    Load an instance of a model with weights.

    Args:
    architecture: the model architecture, e.g. llama. See
                `models.list_models()`. If hf_pretrained is given, the model architecture will be inferred by the
                model_config associated with either the HF model name (e.g. meta-llama/Llama-3.1-8B, passed as `variant` here),
                or the local path (e.g. /home/fms/models/llama3.1-8b/, passed as `model_path`). If the model architecture is passed
                through the `variant`, the weights will be loaded from the local HF cache if available, or downloaded otherwise.
                If hf_configured is given, only the model architecture configuration will be loaded from the HF model name (`variant`)
                and no weights will explicitly be loaded unless following the normal model_path logic. Note, if hf_pretrained is given
                and source is set, an exception will be raised as model loading will always be from a HF checkpoint.
    variant: the configuration of the model, e.g. 7b. See
                `models.list_variants(architecture)`. If architecture is given as "hf_pretrained" or "hf_configured",
                the variant will refer to the hf model_id_or_path.
    model_path: the path to the state_dict of weights. If None, don't load.
    device_type: where to load the model
    distributed_strategy: None, 'fsdp', 'hsdp', 'tp', or 'mp'.
    checkpoint_sharding: how the checkpoint files are sharded: None, 'tp',
                'fsdp', or 'layer'. If None, guess based on files.
    source: If the weights in the state dict didn't come from an FMS model,
                `source` specifies which conversion function might be needed.
                See `serialization.list_sources(architecture)`.
    group: ProcessGroup The PG to use for any model distribution
    """

    rank, world_size = distributed.rank_and_world(group)
    local_rank = distributed.local_rank()

    if distributed_strategy is None or distributed_strategy == "":
        if world_size > 1:
            distributed_strategy = "tp"

    if device_type == "cuda":
        device = torch.device(device_type, local_rank)
    else:
        device = torch.device(device_type)

    extra_args = kwargs
    # TODO: streamline this logic
    data_type_parsed: Optional[torch.dtype] = None
    if isinstance(data_type, str):  # convert str to torch.dtype
        try:
            data_type_parsed = getattr(torch, data_type)
        except AttributeError:
            raise ValueError(f"Data type `{data_type}` is not a supported torch dtype")
        if extra_args.get("linear_config", None) and "gptq" in extra_args[
            "linear_config"
        ].get("linear_type", None):
            # TODO: introduce logger with different log levels?
            print(
                f"[WARNING] data_type {data_type} provided, but GPTQ does not support "
                "casting to custom data type. Will use checkpoint data type instead."
            )
            data_type_parsed = None
    else:
        data_type_parsed = data_type

    is_gptq = gptq.check_if_gptq(extra_args)

    hsdp = distributed_strategy == "hsdp"
    fsdp = distributed_strategy == "fsdp"
    ddp = distributed_strategy == "ddp"
    if hsdp or fsdp or ddp:
        if (hsdp and local_rank != 0) or ((fsdp or ddp) and rank != 0):
            initial_device = torch.device("meta")
        else:
            initial_device = torch.device("cpu")
    elif distributed_strategy == "mp":
        initial_device = torch.device("cpu")
    else:
        initial_device = device

    # infer the model architecture and variant if they do not exist yet
    architecture, variant, model_path, source, extra_args = __maybe_infer_model_variant(
        architecture,
        variant,
        model_path,
        source,
        **kwargs,
    )

    lazy_sd: MutableMapping[str, Any] = {}
    if model_path is not None:
        lazy_sd = serialization.load_state_dict(
            model_path,
            source=source,
            distributed_strategy=distributed_strategy,
            checkpoint_sharding=checkpoint_sharding,
            initial_device=initial_device,
            rank=rank,
            world_size=world_size,
        )

    if "distributed_strategy" not in extra_args:
        if distributed_strategy == "tp":
            print("using tensor parallel")
            extra_args["distributed_strategy"] = TensorParallelStrategy(group)
        elif distributed_strategy == "mp":
            print("using model parallel")
            devices = [i for i in range(torch.cuda.device_count())]
            extra_args["distributed_strategy"] = UniformModelParallelStrategy(
                devices, _guess_num_layers(lazy_sd)
            )

    # Create the model on meta device to allocate weights lazily
    fms_model = _get_model_instance(
        architecture,
        variant,
        dtype=data_type_parsed,
        device=torch.device("meta"),
        extra_args=extra_args,
    )

    # Run post-model instantiation for layers that require their own name
    # This is usually the case for quantization strategies
    for name, module in fms_model.named_modules():
        if isinstance(module, UninitializedModule):
            fqn_list = name.split(".")
            parent_name = ".".join(fqn_list[:-1])
            setattr(
                fms_model.get_submodule(parent_name),
                fqn_list[-1],
                module.initialize(name),
            )

    # Choose when to wrap and load the model weights based on the combination
    # distribution strategy and checkpoint sharding
    pre_load = (
        distributed_strategy in ["fsdp", "hsdp"] and checkpoint_sharding != "fsdp"
    )

    def model_wrap(model):
        if _is_dp(distributed_strategy):
            return _fsdp_wrap(model, distributed_strategy, device, rank == 0)
        return model

    if not pre_load:
        fms_model = model_wrap(fms_model)

    if len(lazy_sd):
        serialization.load_state_dict_into_model(
            model=fms_model,
            state_dict=lazy_sd,
            architecture=architecture,
            source=source if source is not None else "fms",
            dtype=data_type_parsed,
            distributed_strategy=distributed_strategy,
            checkpoint_sharding=checkpoint_sharding,
            initial_device=initial_device,
            rank=rank,
        )
    else:
        # move from meta device to real device
        if initial_device != torch.device("meta"):
            fms_model.to_empty(device=initial_device)
        # randomly initialize the model (non-gptq models only)
        if (
            hasattr(fms_model, "reset_parameters")
            and callable(fms_model.reset_parameters)
            and not is_gptq
        ):
            fms_model.reset_parameters()

    if pre_load:
        fms_model = model_wrap(fms_model)

    # Call post-init to take care of post-wrapping/device-mapping initialization
    # Examples include tying weights, init Rope embeddings
    if getattr(fms_model, "post_init", None) and callable(fms_model.post_init):
        fms_model.post_init()

    # Make sure any uninitialized tensors are at least moved to device
    # TODO: should we raise a warning? are uninitialized tensors ever acceptable?
    if initial_device != torch.device("meta"):
        fms_model._apply(
            lambda t: torch.empty_like(t, device=initial_device)
            if t.device == torch.device("meta")
            else t
        )

    return fms_model


from fms.models import gpt_bigcode, granite, llama, mixtral, roberta  # noqa: E402


__all__ = ["gpt_bigcode", "granite", "llama", "mixtral", "roberta"]<|MERGE_RESOLUTION|>--- conflicted
+++ resolved
@@ -20,12 +20,7 @@
     UniformModelParallelStrategy,
 )
 from fms.modules import UninitializedModule
-<<<<<<< HEAD
-from fms.utils import serialization
-=======
-from fms.modules.linear import UninitializedLinear, get_linear
-from fms.utils import fusion, gptq, serialization
->>>>>>> 32c54f6f
+from fms.utils import gptq, serialization
 
 
 logger = logging.getLogger(__name__)
